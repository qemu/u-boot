--- conflicted
+++ resolved
@@ -12,11 +12,8 @@
 #include <charset.h>
 #include <dm.h>
 #include <efi.h>
-<<<<<<< HEAD
 #include <efi_device_path.h>
-=======
 #include <env.h>
->>>>>>> fe33175c
 #include <log.h>
 #include <malloc.h>
 #include <net.h>
