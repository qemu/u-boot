// SPDX-License-Identifier: GPL-2.0+
/*
 * (C) Copyright 2003
 * Kyle Harris, kharris@nexus-tech.net
 */

#include <blk.h>
#include <command.h>
#include <console.h>
#include <display_options.h>
#include <memalign.h>
#include <mmc.h>
#include <part.h>
#include <sparse_format.h>
#include <image-sparse.h>
<<<<<<< HEAD
#include <vsprintf.h>
=======
#include <linux/ctype.h>
>>>>>>> 1f239b6f

static int curr_device = -1;

static void print_mmcinfo(struct mmc *mmc)
{
	int i;

	printf("Device: %s\n", mmc->cfg->name);
	printf("Manufacturer ID: %x\n", mmc->cid[0] >> 24);
	if (IS_SD(mmc)) {
		printf("OEM: %x\n", (mmc->cid[0] >> 8) & 0xffff);
		printf("Name: %c%c%c%c%c \n", mmc->cid[0] & 0xff,
		(mmc->cid[1] >> 24), (mmc->cid[1] >> 16) & 0xff,
		(mmc->cid[1] >> 8) & 0xff, mmc->cid[1] & 0xff);
	} else {
		printf("OEM: %x\n", (mmc->cid[0] >> 8) & 0xff);
		printf("Name: %c%c%c%c%c%c \n", mmc->cid[0] & 0xff,
		(mmc->cid[1] >> 24), (mmc->cid[1] >> 16) & 0xff,
		(mmc->cid[1] >> 8) & 0xff, mmc->cid[1] & 0xff,
		(mmc->cid[2] >> 24));
	}

	printf("Bus Speed: %d\n", mmc->clock);
#if CONFIG_IS_ENABLED(MMC_VERBOSE)
	printf("Mode: %s\n", mmc_mode_name(mmc->selected_mode));
	mmc_dump_capabilities("card capabilities", mmc->card_caps);
	mmc_dump_capabilities("host capabilities", mmc->host_caps);
#endif
	printf("Rd Block Len: %d\n", mmc->read_bl_len);

	printf("%s version %d.%d", IS_SD(mmc) ? "SD" : "MMC",
			EXTRACT_SDMMC_MAJOR_VERSION(mmc->version),
			EXTRACT_SDMMC_MINOR_VERSION(mmc->version));
	if (EXTRACT_SDMMC_CHANGE_VERSION(mmc->version) != 0)
		printf(".%d", EXTRACT_SDMMC_CHANGE_VERSION(mmc->version));
	printf("\n");

	printf("High Capacity: %s\n", mmc->high_capacity ? "Yes" : "No");
	puts("Capacity: ");
	print_size(mmc->capacity, "\n");

	printf("Bus Width: %d-bit%s\n", mmc->bus_width,
			mmc->ddr_mode ? " DDR" : "");

#if CONFIG_IS_ENABLED(MMC_WRITE)
	puts("Erase Group Size: ");
	print_size(((u64)mmc->erase_grp_size) << 9, "\n");
#endif

	if (!IS_SD(mmc) && mmc->version >= MMC_VERSION_4_41) {
		bool has_enh = (mmc->part_support & ENHNCD_SUPPORT) != 0;
		bool usr_enh = has_enh && (mmc->part_attr & EXT_CSD_ENH_USR);
		ALLOC_CACHE_ALIGN_BUFFER(u8, ext_csd, MMC_MAX_BLOCK_LEN);
		u8 wp;
		int ret;

#if CONFIG_IS_ENABLED(MMC_HW_PARTITIONING)
		puts("HC WP Group Size: ");
		print_size(((u64)mmc->hc_wp_grp_size) << 9, "\n");
#endif

		puts("User Capacity: ");
		print_size(mmc->capacity_user, usr_enh ? " ENH" : "");
		if (mmc->wr_rel_set & EXT_CSD_WR_DATA_REL_USR)
			puts(" WRREL\n");
		else
			putc('\n');
		if (usr_enh) {
			puts("User Enhanced Start: ");
			print_size(mmc->enh_user_start, "\n");
			puts("User Enhanced Size: ");
			print_size(mmc->enh_user_size, "\n");
		}
		puts("Boot Capacity: ");
		print_size(mmc->capacity_boot, has_enh ? " ENH\n" : "\n");
		puts("RPMB Capacity: ");
		print_size(mmc->capacity_rpmb, has_enh ? " ENH\n" : "\n");

		for (i = 0; i < ARRAY_SIZE(mmc->capacity_gp); i++) {
			bool is_enh = has_enh &&
				(mmc->part_attr & EXT_CSD_ENH_GP(i));
			if (mmc->capacity_gp[i]) {
				printf("GP%i Capacity: ", i+1);
				print_size(mmc->capacity_gp[i],
					   is_enh ? " ENH" : "");
				if (mmc->wr_rel_set & EXT_CSD_WR_DATA_REL_GP(i))
					puts(" WRREL\n");
				else
					putc('\n');
			}
		}
		ret = mmc_send_ext_csd(mmc, ext_csd);
		if (ret)
			return;
		wp = ext_csd[EXT_CSD_BOOT_WP_STATUS];
		for (i = 0; i < 2; ++i) {
			printf("Boot area %d is ", i);
			switch (wp & 3) {
			case 0:
				printf("not write protected\n");
				break;
			case 1:
				printf("power on protected\n");
				break;
			case 2:
				printf("permanently protected\n");
				break;
			default:
				printf("in reserved protection state\n");
				break;
			}
			wp >>= 2;
		}
	}
}

static struct mmc *__init_mmc_device(int dev, bool force_init,
				     enum bus_mode speed_mode)
{
	struct mmc *mmc;
	mmc = find_mmc_device(dev);
	if (!mmc) {
		printf("no mmc device at slot %x\n", dev);
		return NULL;
	}

	if (!mmc_getcd(mmc))
		force_init = true;

	if (force_init)
		mmc->has_init = 0;

	if (IS_ENABLED(CONFIG_MMC_SPEED_MODE_SET))
		mmc->user_speed_mode = speed_mode;

	if (mmc_init(mmc))
		return NULL;

#ifdef CONFIG_BLOCK_CACHE
	struct blk_desc *bd = mmc_get_blk_desc(mmc);
	blkcache_invalidate(bd->uclass_id, bd->devnum);
#endif

	return mmc;
}

static struct mmc *init_mmc_device(int dev, bool force_init)
{
	return __init_mmc_device(dev, force_init, MMC_MODES_END);
}

static int do_mmcinfo(struct cmd_tbl *cmdtp, int flag, int argc,
		      char *const argv[])
{
	struct mmc *mmc;

	if (curr_device < 0) {
		if (get_mmc_num() > 0)
			curr_device = 0;
		else {
			puts("No MMC device available\n");
			return CMD_RET_FAILURE;
		}
	}

	mmc = init_mmc_device(curr_device, false);
	if (!mmc)
		return CMD_RET_FAILURE;

	print_mmcinfo(mmc);
	return CMD_RET_SUCCESS;
}

#if CONFIG_IS_ENABLED(CMD_MMC_RPMB)
static int confirm_key_prog(void)
{
	puts("Warning: Programming authentication key can be done only once !\n"
	     "         Use this command only if you are sure of what you are doing,\n"
	     "Really perform the key programming? <y/N> ");
	if (confirm_yesno())
		return 1;

	puts("Authentication key programming aborted\n");
	return 0;
}

static int do_mmcrpmb_key(struct cmd_tbl *cmdtp, int flag,
			  int argc, char *const argv[])
{
	void *key_addr;
	struct mmc *mmc = find_mmc_device(curr_device);

	if (argc != 2)
		return CMD_RET_USAGE;

	key_addr = (void *)hextoul(argv[1], NULL);
	if (!confirm_key_prog())
		return CMD_RET_FAILURE;
	if (mmc_rpmb_set_key(mmc, key_addr)) {
		printf("ERROR - Key already programmed ?\n");
		return CMD_RET_FAILURE;
	}
	return CMD_RET_SUCCESS;
}

static int do_mmcrpmb_read(struct cmd_tbl *cmdtp, int flag,
			   int argc, char *const argv[])
{
	u16 blk, cnt;
	void *addr;
	int n;
	void *key_addr = NULL;
	struct mmc *mmc = find_mmc_device(curr_device);

	if (argc < 4)
		return CMD_RET_USAGE;

	addr = (void *)hextoul(argv[1], NULL);
	blk = hextoul(argv[2], NULL);
	cnt = hextoul(argv[3], NULL);

	if (argc == 5)
		key_addr = (void *)hextoul(argv[4], NULL);

	printf("MMC RPMB read: dev # %d, block # %d, count %d ... ",
	       curr_device, blk, cnt);
	n =  mmc_rpmb_read(mmc, addr, blk, cnt, key_addr);

	printf("%d RPMB blocks read: %s\n", n, (n == cnt) ? "OK" : "ERROR");
	if (n != cnt)
		return CMD_RET_FAILURE;
	return CMD_RET_SUCCESS;
}

static int do_mmcrpmb_write(struct cmd_tbl *cmdtp, int flag,
			    int argc, char *const argv[])
{
	u16 blk, cnt;
	void *addr;
	int n;
	void *key_addr;
	struct mmc *mmc = find_mmc_device(curr_device);

	if (argc != 5)
		return CMD_RET_USAGE;

	addr = (void *)hextoul(argv[1], NULL);
	blk = hextoul(argv[2], NULL);
	cnt = hextoul(argv[3], NULL);
	key_addr = (void *)hextoul(argv[4], NULL);

	printf("MMC RPMB write: dev # %d, block # %d, count %d ... ",
	       curr_device, blk, cnt);
	n =  mmc_rpmb_write(mmc, addr, blk, cnt, key_addr);

	printf("%d RPMB blocks written: %s\n", n, (n == cnt) ? "OK" : "ERROR");
	if (n != cnt)
		return CMD_RET_FAILURE;
	return CMD_RET_SUCCESS;
}

static int do_mmcrpmb_counter(struct cmd_tbl *cmdtp, int flag,
			      int argc, char *const argv[])
{
	unsigned long counter;
	struct mmc *mmc = find_mmc_device(curr_device);

	if (mmc_rpmb_get_counter(mmc, &counter))
		return CMD_RET_FAILURE;
	printf("RPMB Write counter= %lx\n", counter);
	return CMD_RET_SUCCESS;
}

static struct cmd_tbl cmd_rpmb[] = {
	U_BOOT_CMD_MKENT(key, 2, 0, do_mmcrpmb_key, "", ""),
	U_BOOT_CMD_MKENT(read, 5, 1, do_mmcrpmb_read, "", ""),
	U_BOOT_CMD_MKENT(write, 5, 0, do_mmcrpmb_write, "", ""),
	U_BOOT_CMD_MKENT(counter, 1, 1, do_mmcrpmb_counter, "", ""),
};

static int do_mmcrpmb(struct cmd_tbl *cmdtp, int flag,
		      int argc, char *const argv[])
{
	struct cmd_tbl *cp;
	struct mmc *mmc;
	char original_part;
	int ret;

	cp = find_cmd_tbl(argv[1], cmd_rpmb, ARRAY_SIZE(cmd_rpmb));

	/* Drop the rpmb subcommand */
	argc--;
	argv++;

	if (cp == NULL || argc > cp->maxargs)
		return CMD_RET_USAGE;
	if (flag == CMD_FLAG_REPEAT && !cmd_is_repeatable(cp))
		return CMD_RET_SUCCESS;

	mmc = init_mmc_device(curr_device, false);
	if (!mmc)
		return CMD_RET_FAILURE;

	if (!(mmc->version & MMC_VERSION_MMC)) {
		printf("It is not an eMMC device\n");
		return CMD_RET_FAILURE;
	}
	if (mmc->version < MMC_VERSION_4_41) {
		printf("RPMB not supported before version 4.41\n");
		return CMD_RET_FAILURE;
	}
	/* Switch to the RPMB partition */
#ifndef CONFIG_BLK
	original_part = mmc->block_dev.hwpart;
#else
	original_part = mmc_get_blk_desc(mmc)->hwpart;
#endif
	if (blk_select_hwpart_devnum(UCLASS_MMC, curr_device, MMC_PART_RPMB) !=
	    0)
		return CMD_RET_FAILURE;
	ret = cp->cmd(cmdtp, flag, argc, argv);

	/* Return to original partition */
	if (blk_select_hwpart_devnum(UCLASS_MMC, curr_device, original_part) !=
	    0)
		return CMD_RET_FAILURE;
	return ret;
}
#endif

static int do_mmc_read(struct cmd_tbl *cmdtp, int flag,
		       int argc, char *const argv[])
{
	struct mmc *mmc;
	u32 blk, cnt, n;
	void *addr;

	if (argc != 4)
		return CMD_RET_USAGE;

	addr = (void *)hextoul(argv[1], NULL);
	blk = hextoul(argv[2], NULL);
	cnt = hextoul(argv[3], NULL);

	mmc = init_mmc_device(curr_device, false);
	if (!mmc)
		return CMD_RET_FAILURE;

	printf("MMC read: dev # %d, block # %d, count %d ... ",
	       curr_device, blk, cnt);

	n = blk_dread(mmc_get_blk_desc(mmc), blk, cnt, addr);
	printf("%d blocks read: %s\n", n, (n == cnt) ? "OK" : "ERROR");

	return (n == cnt) ? CMD_RET_SUCCESS : CMD_RET_FAILURE;
}

#if CONFIG_IS_ENABLED(CMD_MMC_SWRITE)
static lbaint_t mmc_sparse_write(struct sparse_storage *info, lbaint_t blk,
				 lbaint_t blkcnt, const void *buffer)
{
	struct blk_desc *dev_desc = info->priv;

	return blk_dwrite(dev_desc, blk, blkcnt, buffer);
}

static lbaint_t mmc_sparse_reserve(struct sparse_storage *info,
				   lbaint_t blk, lbaint_t blkcnt)
{
	return blkcnt;
}

static int do_mmc_sparse_write(struct cmd_tbl *cmdtp, int flag,
			       int argc, char *const argv[])
{
	struct sparse_storage sparse;
	struct blk_desc *dev_desc;
	struct mmc *mmc;
	char dest[11];
	void *addr;
	u32 blk;

	if (argc != 3)
		return CMD_RET_USAGE;

	addr = (void *)hextoul(argv[1], NULL);
	blk = hextoul(argv[2], NULL);

	if (!is_sparse_image(addr)) {
		printf("Not a sparse image\n");
		return CMD_RET_FAILURE;
	}

	mmc = init_mmc_device(curr_device, false);
	if (!mmc)
		return CMD_RET_FAILURE;

	printf("MMC Sparse write: dev # %d, block # %d ... ",
	       curr_device, blk);

	if (mmc_getwp(mmc) == 1) {
		printf("Error: card is write protected!\n");
		return CMD_RET_FAILURE;
	}

	dev_desc = mmc_get_blk_desc(mmc);
	sparse.priv = dev_desc;
	sparse.blksz = 512;
	sparse.start = blk;
	sparse.size = dev_desc->lba - blk;
	sparse.write = mmc_sparse_write;
	sparse.reserve = mmc_sparse_reserve;
	sparse.mssg = NULL;
	sprintf(dest, "0x" LBAF, sparse.start * sparse.blksz);

	if (write_sparse_image(&sparse, dest, addr, NULL))
		return CMD_RET_FAILURE;
	else
		return CMD_RET_SUCCESS;
}
#endif

#if CONFIG_IS_ENABLED(MMC_WRITE)
static int do_mmc_write(struct cmd_tbl *cmdtp, int flag,
			int argc, char *const argv[])
{
	struct mmc *mmc;
	u32 blk, cnt, n;
	void *addr;

	if (argc != 4)
		return CMD_RET_USAGE;

	addr = (void *)hextoul(argv[1], NULL);
	blk = hextoul(argv[2], NULL);
	cnt = hextoul(argv[3], NULL);

	mmc = init_mmc_device(curr_device, false);
	if (!mmc)
		return CMD_RET_FAILURE;

	printf("MMC write: dev # %d, block # %d, count %d ... ",
	       curr_device, blk, cnt);

	if (mmc_getwp(mmc) == 1) {
		printf("Error: card is write protected!\n");
		return CMD_RET_FAILURE;
	}
	n = blk_dwrite(mmc_get_blk_desc(mmc), blk, cnt, addr);
	printf("%d blocks written: %s\n", n, (n == cnt) ? "OK" : "ERROR");

	return (n == cnt) ? CMD_RET_SUCCESS : CMD_RET_FAILURE;
}

static int do_mmc_erase(struct cmd_tbl *cmdtp, int flag,
			int argc, char *const argv[])
{
	struct mmc *mmc;
	u32 blk, cnt, n;

	if (argc != 3)
		return CMD_RET_USAGE;

	blk = hextoul(argv[1], NULL);
	cnt = hextoul(argv[2], NULL);

	mmc = init_mmc_device(curr_device, false);
	if (!mmc)
		return CMD_RET_FAILURE;

	printf("MMC erase: dev # %d, block # %d, count %d ... ",
	       curr_device, blk, cnt);

	if (mmc_getwp(mmc) == 1) {
		printf("Error: card is write protected!\n");
		return CMD_RET_FAILURE;
	}
	n = blk_derase(mmc_get_blk_desc(mmc), blk, cnt);
	printf("%d blocks erased: %s\n", n, (n == cnt) ? "OK" : "ERROR");

	return (n == cnt) ? CMD_RET_SUCCESS : CMD_RET_FAILURE;
}
#endif

static int do_mmc_rescan(struct cmd_tbl *cmdtp, int flag,
			 int argc, char *const argv[])
{
	struct mmc *mmc;

	if (argc == 1) {
		mmc = init_mmc_device(curr_device, true);
	} else if (argc == 2) {
		enum bus_mode speed_mode;

		speed_mode = (int)dectoul(argv[1], NULL);
		mmc = __init_mmc_device(curr_device, true, speed_mode);
	} else {
		return CMD_RET_USAGE;
	}

	if (!mmc)
		return CMD_RET_FAILURE;

	return CMD_RET_SUCCESS;
}

static int do_mmc_part(struct cmd_tbl *cmdtp, int flag,
		       int argc, char *const argv[])
{
	struct blk_desc *mmc_dev;
	struct mmc *mmc;

	mmc = init_mmc_device(curr_device, false);
	if (!mmc)
		return CMD_RET_FAILURE;

	mmc_dev = blk_get_devnum_by_uclass_id(UCLASS_MMC, curr_device);
	if (mmc_dev != NULL && mmc_dev->type != DEV_TYPE_UNKNOWN) {
		part_print(mmc_dev);
		return CMD_RET_SUCCESS;
	}

	puts("get mmc type error!\n");
	return CMD_RET_FAILURE;
}

static int do_mmc_dev(struct cmd_tbl *cmdtp, int flag,
		      int argc, char *const argv[])
{
	int dev, part = 0, ret;
	struct mmc *mmc;

	if (argc == 1) {
		dev = curr_device;
		mmc = init_mmc_device(dev, true);
	} else if (argc == 2) {
		dev = (int)dectoul(argv[1], NULL);
		mmc = init_mmc_device(dev, true);
	} else if (argc == 3) {
		dev = (int)dectoul(argv[1], NULL);
		part = (int)dectoul(argv[2], NULL);
		if (part > PART_ACCESS_MASK) {
			printf("#part_num shouldn't be larger than %d\n",
			       PART_ACCESS_MASK);
			return CMD_RET_FAILURE;
		}
		mmc = init_mmc_device(dev, true);
	} else if (argc == 4) {
		enum bus_mode speed_mode;

		dev = (int)dectoul(argv[1], NULL);
		part = (int)dectoul(argv[2], NULL);
		if (part > PART_ACCESS_MASK) {
			printf("#part_num shouldn't be larger than %d\n",
			       PART_ACCESS_MASK);
			return CMD_RET_FAILURE;
		}
		speed_mode = (int)dectoul(argv[3], NULL);
		mmc = __init_mmc_device(dev, true, speed_mode);
	} else {
		return CMD_RET_USAGE;
	}

	if (!mmc)
		return CMD_RET_FAILURE;

	ret = blk_select_hwpart_devnum(UCLASS_MMC, dev, part);
	printf("switch to partitions #%d, %s\n",
	       part, (!ret) ? "OK" : "ERROR");
	if (ret)
		return 1;

	curr_device = dev;
	if (mmc->part_config == MMCPART_NOAVAILABLE)
		printf("mmc%d is current device\n", curr_device);
	else
		printf("mmc%d(part %d) is current device\n",
		       curr_device, mmc_get_blk_desc(mmc)->hwpart);

	return CMD_RET_SUCCESS;
}

static int do_mmc_list(struct cmd_tbl *cmdtp, int flag,
		       int argc, char *const argv[])
{
	print_mmc_devices('\n');
	return CMD_RET_SUCCESS;
}

#if CONFIG_IS_ENABLED(MMC_HW_PARTITIONING)
static void parse_hwpart_user_enh_size(struct mmc *mmc,
				       struct mmc_hwpart_conf *pconf,
				       char *argv)
{
	int i, ret;

	pconf->user.enh_size = 0;

	if (!strcmp(argv, "-"))	{ /* The rest of eMMC */
		ALLOC_CACHE_ALIGN_BUFFER(u8, ext_csd, MMC_MAX_BLOCK_LEN);
		ret = mmc_send_ext_csd(mmc, ext_csd);
		if (ret)
			return;
		/* The enh_size value is in 512B block units */
		pconf->user.enh_size =
			((ext_csd[EXT_CSD_MAX_ENH_SIZE_MULT + 2] << 16) +
			(ext_csd[EXT_CSD_MAX_ENH_SIZE_MULT + 1] << 8) +
			ext_csd[EXT_CSD_MAX_ENH_SIZE_MULT]) * 1024 *
			ext_csd[EXT_CSD_HC_ERASE_GRP_SIZE] *
			ext_csd[EXT_CSD_HC_WP_GRP_SIZE];
		pconf->user.enh_size -= pconf->user.enh_start;
		for (i = 0; i < ARRAY_SIZE(mmc->capacity_gp); i++) {
			/*
			 * If the eMMC already has GP partitions set,
			 * subtract their size from the maximum USER
			 * partition size.
			 *
			 * Else, if the command was used to configure new
			 * GP partitions, subtract their size from maximum
			 * USER partition size.
			 */
			if (mmc->capacity_gp[i]) {
				/* The capacity_gp is in 1B units */
				pconf->user.enh_size -= mmc->capacity_gp[i] >> 9;
			} else if (pconf->gp_part[i].size) {
				/* The gp_part[].size is in 512B units */
				pconf->user.enh_size -= pconf->gp_part[i].size;
			}
		}
	} else {
		pconf->user.enh_size = dectoul(argv, NULL);
	}
}

static int parse_hwpart_user(struct mmc *mmc, struct mmc_hwpart_conf *pconf,
			     int argc, char *const argv[])
{
	int i = 0;

	memset(&pconf->user, 0, sizeof(pconf->user));

	while (i < argc) {
		if (!strcmp(argv[i], "enh")) {
			if (i + 2 >= argc)
				return -1;
			pconf->user.enh_start =
				dectoul(argv[i + 1], NULL);
			parse_hwpart_user_enh_size(mmc, pconf, argv[i + 2]);
			i += 3;
		} else if (!strcmp(argv[i], "wrrel")) {
			if (i + 1 >= argc)
				return -1;
			pconf->user.wr_rel_change = 1;
			if (!strcmp(argv[i+1], "on"))
				pconf->user.wr_rel_set = 1;
			else if (!strcmp(argv[i+1], "off"))
				pconf->user.wr_rel_set = 0;
			else
				return -1;
			i += 2;
		} else {
			break;
		}
	}
	return i;
}

static int parse_hwpart_gp(struct mmc_hwpart_conf *pconf, int pidx,
			   int argc, char *const argv[])
{
	int i;

	memset(&pconf->gp_part[pidx], 0, sizeof(pconf->gp_part[pidx]));

	if (1 >= argc)
		return -1;
	pconf->gp_part[pidx].size = dectoul(argv[0], NULL);

	i = 1;
	while (i < argc) {
		if (!strcmp(argv[i], "enh")) {
			pconf->gp_part[pidx].enhanced = 1;
			i += 1;
		} else if (!strcmp(argv[i], "wrrel")) {
			if (i + 1 >= argc)
				return -1;
			pconf->gp_part[pidx].wr_rel_change = 1;
			if (!strcmp(argv[i+1], "on"))
				pconf->gp_part[pidx].wr_rel_set = 1;
			else if (!strcmp(argv[i+1], "off"))
				pconf->gp_part[pidx].wr_rel_set = 0;
			else
				return -1;
			i += 2;
		} else {
			break;
		}
	}
	return i;
}

static int do_mmc_hwpartition(struct cmd_tbl *cmdtp, int flag,
			      int argc, char *const argv[])
{
	struct mmc *mmc;
	struct mmc_hwpart_conf pconf = { };
	enum mmc_hwpart_conf_mode mode = MMC_HWPART_CONF_CHECK;
	int i, r, pidx;

	mmc = init_mmc_device(curr_device, false);
	if (!mmc)
		return CMD_RET_FAILURE;

	if (IS_SD(mmc)) {
		puts("SD doesn't support partitioning\n");
		return CMD_RET_FAILURE;
	}

	if (argc < 1)
		return CMD_RET_USAGE;
	i = 1;
	while (i < argc) {
		if (!strcmp(argv[i], "user")) {
			i++;
			r = parse_hwpart_user(mmc, &pconf, argc - i, &argv[i]);
			if (r < 0)
				return CMD_RET_USAGE;
			i += r;
		} else if (!strncmp(argv[i], "gp", 2) &&
			   strlen(argv[i]) == 3 &&
			   argv[i][2] >= '1' && argv[i][2] <= '4') {
			pidx = argv[i][2] - '1';
			i++;
			r = parse_hwpart_gp(&pconf, pidx, argc-i, &argv[i]);
			if (r < 0)
				return CMD_RET_USAGE;
			i += r;
		} else if (!strcmp(argv[i], "check")) {
			mode = MMC_HWPART_CONF_CHECK;
			i++;
		} else if (!strcmp(argv[i], "set")) {
			mode = MMC_HWPART_CONF_SET;
			i++;
		} else if (!strcmp(argv[i], "complete")) {
			mode = MMC_HWPART_CONF_COMPLETE;
			i++;
		} else {
			return CMD_RET_USAGE;
		}
	}

	puts("Partition configuration:\n");
	if (pconf.user.enh_size) {
		puts("\tUser Enhanced Start: ");
		print_size(((u64)pconf.user.enh_start) << 9, "\n");
		puts("\tUser Enhanced Size: ");
		print_size(((u64)pconf.user.enh_size) << 9, "\n");
	} else {
		puts("\tNo enhanced user data area\n");
	}
	if (pconf.user.wr_rel_change)
		printf("\tUser partition write reliability: %s\n",
		       pconf.user.wr_rel_set ? "on" : "off");
	for (pidx = 0; pidx < 4; pidx++) {
		if (pconf.gp_part[pidx].size) {
			printf("\tGP%i Capacity: ", pidx+1);
			print_size(((u64)pconf.gp_part[pidx].size) << 9,
				   pconf.gp_part[pidx].enhanced ?
				   " ENH\n" : "\n");
		} else {
			printf("\tNo GP%i partition\n", pidx+1);
		}
		if (pconf.gp_part[pidx].wr_rel_change)
			printf("\tGP%i write reliability: %s\n", pidx+1,
			       pconf.gp_part[pidx].wr_rel_set ? "on" : "off");
	}

	if (!mmc_hwpart_config(mmc, &pconf, mode)) {
		if (mode == MMC_HWPART_CONF_COMPLETE)
			puts("Partitioning successful, "
			     "power-cycle to make effective\n");
		return CMD_RET_SUCCESS;
	} else {
		puts("Failed!\n");
		return CMD_RET_FAILURE;
	}
}
#endif

#ifdef CONFIG_SUPPORT_EMMC_BOOT
static int do_mmc_bootbus(struct cmd_tbl *cmdtp, int flag,
			  int argc, char *const argv[])
{
	int dev;
	struct mmc *mmc;
	u8 width, reset, mode;

	if (argc != 5)
		return CMD_RET_USAGE;
	dev = dectoul(argv[1], NULL);
	width = dectoul(argv[2], NULL);
	reset = dectoul(argv[3], NULL);
	mode = dectoul(argv[4], NULL);

	mmc = init_mmc_device(dev, false);
	if (!mmc)
		return CMD_RET_FAILURE;

	if (IS_SD(mmc)) {
		puts("BOOT_BUS_WIDTH only exists on eMMC\n");
		return CMD_RET_FAILURE;
	}

	/*
	 * BOOT_BUS_CONDITIONS[177]
	 * BOOT_MODE[4:3]
	 * 0x0 : Use SDR + Backward compatible timing in boot operation
	 * 0x1 : Use SDR + High Speed Timing in boot operation mode
	 * 0x2 : Use DDR in boot operation
	 * RESET_BOOT_BUS_CONDITIONS
	 * 0x0 : Reset bus width to x1, SDR, Backward compatible
	 * 0x1 : Retain BOOT_BUS_WIDTH and BOOT_MODE
	 * BOOT_BUS_WIDTH
	 * 0x0 : x1(sdr) or x4 (ddr) buswidth
	 * 0x1 : x4(sdr/ddr) buswith
	 * 0x2 : x8(sdr/ddr) buswith
	 *
	 */
	if (width >= 0x3) {
		printf("boot_bus_width %d is invalid\n", width);
		return CMD_RET_FAILURE;
	}

	if (reset >= 0x2) {
		printf("reset_boot_bus_width %d is invalid\n", reset);
		return CMD_RET_FAILURE;
	}

	if (mode >= 0x3) {
		printf("reset_boot_bus_width %d is invalid\n", mode);
		return CMD_RET_FAILURE;
	}

	/* acknowledge to be sent during boot operation */
	if (mmc_set_boot_bus_width(mmc, width, reset, mode)) {
		puts("BOOT_BUS_WIDTH is failed to change.\n");
		return CMD_RET_FAILURE;
	}

	printf("Set to BOOT_BUS_WIDTH = 0x%x, RESET = 0x%x, BOOT_MODE = 0x%x\n",
			width, reset, mode);
	return CMD_RET_SUCCESS;
}

static int do_mmc_boot_resize(struct cmd_tbl *cmdtp, int flag,
			      int argc, char *const argv[])
{
	int dev;
	struct mmc *mmc;
	u32 bootsize, rpmbsize;

	if (argc != 4)
		return CMD_RET_USAGE;
	dev = dectoul(argv[1], NULL);
	bootsize = dectoul(argv[2], NULL);
	rpmbsize = dectoul(argv[3], NULL);

	mmc = init_mmc_device(dev, false);
	if (!mmc)
		return CMD_RET_FAILURE;

	if (IS_SD(mmc)) {
		printf("It is not an eMMC device\n");
		return CMD_RET_FAILURE;
	}

	if (mmc_boot_partition_size_change(mmc, bootsize, rpmbsize)) {
		printf("EMMC boot partition Size change Failed.\n");
		return CMD_RET_FAILURE;
	}

	printf("EMMC boot partition Size %d MB\n", bootsize);
	printf("EMMC RPMB partition Size %d MB\n", rpmbsize);
	return CMD_RET_SUCCESS;
}

static int mmc_partconf_print(struct mmc *mmc, const char *varname)
{
	u8 ack, access, part;

	if (mmc->part_config == MMCPART_NOAVAILABLE) {
		printf("No part_config info for ver. 0x%x\n", mmc->version);
		return CMD_RET_FAILURE;
	}

	access = EXT_CSD_EXTRACT_PARTITION_ACCESS(mmc->part_config);
	ack = EXT_CSD_EXTRACT_BOOT_ACK(mmc->part_config);
	part = EXT_CSD_EXTRACT_BOOT_PART(mmc->part_config);

	if(varname)
		env_set_hex(varname, part);

	printf("EXT_CSD[179], PARTITION_CONFIG:\n"
		"BOOT_ACK: 0x%x\n"
		"BOOT_PARTITION_ENABLE: 0x%x (%s)\n"
		"PARTITION_ACCESS: 0x%x (%s)\n", ack, part, emmc_boot_part_names[part],
		access, emmc_hwpart_names[access]);

	return CMD_RET_SUCCESS;
}

static int do_mmc_partconf(struct cmd_tbl *cmdtp, int flag,
			   int argc, char *const argv[])
{
	int ret, dev;
	struct mmc *mmc;
	u8 ack, part_num, access;

	if (argc != 2 && argc != 3 && argc != 5)
		return CMD_RET_USAGE;

	dev = dectoul(argv[1], NULL);

	mmc = init_mmc_device(dev, false);
	if (!mmc)
		return CMD_RET_FAILURE;

	if (IS_SD(mmc)) {
		puts("PARTITION_CONFIG only exists on eMMC\n");
		return CMD_RET_FAILURE;
	}

	if (argc == 2 || argc == 3)
		return mmc_partconf_print(mmc, cmd_arg2(argc, argv));

	/* BOOT_ACK */
	ack = dectoul(argv[2], NULL);
	/* BOOT_PARTITION_ENABLE */
	if (!isdigit(*argv[3])) {
		for (part_num = ARRAY_SIZE(emmc_boot_part_names) - 1; part_num > 0; part_num--) {
			if (!strcmp(argv[3], emmc_boot_part_names[part_num]))
				break;
		}
	} else {
		part_num = dectoul(argv[3], NULL);
	}
	/* PARTITION_ACCESS */
	if (!isdigit(*argv[4])) {
		for (access = ARRAY_SIZE(emmc_hwpart_names) - 1; access > 0; access--) {
			if (!strcmp(argv[4], emmc_hwpart_names[access]))
				break;
		}
	} else {
		access = dectoul(argv[4], NULL);
	}

	/* acknowledge to be sent during boot operation */
	ret = mmc_set_part_conf(mmc, ack, part_num, access);
	if (ret != 0)
		return CMD_RET_FAILURE;

	return CMD_RET_SUCCESS;
}

static int do_mmc_rst_func(struct cmd_tbl *cmdtp, int flag,
			   int argc, char *const argv[])
{
	int ret, dev;
	struct mmc *mmc;
	u8 enable;

	/*
	 * Set the RST_n_ENABLE bit of RST_n_FUNCTION
	 * The only valid values are 0x0, 0x1 and 0x2 and writing
	 * a value of 0x1 or 0x2 sets the value permanently.
	 */
	if (argc != 3)
		return CMD_RET_USAGE;

	dev = dectoul(argv[1], NULL);
	enable = dectoul(argv[2], NULL);

	if (enable > 2) {
		puts("Invalid RST_n_ENABLE value\n");
		return CMD_RET_USAGE;
	}

	mmc = init_mmc_device(dev, false);
	if (!mmc)
		return CMD_RET_FAILURE;

	if (IS_SD(mmc)) {
		puts("RST_n_FUNCTION only exists on eMMC\n");
		return CMD_RET_FAILURE;
	}

	ret = mmc_set_rst_n_function(mmc, enable);
	if (ret != 0)
		return CMD_RET_FAILURE;

	return CMD_RET_SUCCESS;
}
#endif
static int do_mmc_setdsr(struct cmd_tbl *cmdtp, int flag,
			 int argc, char *const argv[])
{
	struct mmc *mmc;
	u32 val;
	int ret;

	if (argc != 2)
		return CMD_RET_USAGE;
	val = hextoul(argv[1], NULL);

	mmc = find_mmc_device(curr_device);
	if (!mmc) {
		printf("no mmc device at slot %x\n", curr_device);
		return CMD_RET_FAILURE;
	}
	ret = mmc_set_dsr(mmc, val);
	printf("set dsr %s\n", (!ret) ? "OK, force rescan" : "ERROR");
	if (!ret) {
		mmc->has_init = 0;
		if (mmc_init(mmc))
			return CMD_RET_FAILURE;
		else
			return CMD_RET_SUCCESS;
	}
	return ret;
}

#ifdef CONFIG_CMD_BKOPS_ENABLE
static int mmc_bkops_common(char *device, bool autobkops, bool enable)
{
	struct mmc *mmc;
	int dev;

	dev = dectoul(device, NULL);

	mmc = init_mmc_device(dev, false);
	if (!mmc)
		return CMD_RET_FAILURE;

	if (IS_SD(mmc)) {
		puts("BKOPS_EN only exists on eMMC\n");
		return CMD_RET_FAILURE;
	}

	return mmc_set_bkops_enable(mmc, autobkops, enable);
}

static int do_mmc_bkops(struct cmd_tbl *cmdtp, int flag,
			int argc, char * const argv[])
{
	bool autobkops, enable;

	if (argc != 4)
		return CMD_RET_USAGE;

	if (!strcmp(argv[2], "manual"))
		autobkops = false;
	else if (!strcmp(argv[2], "auto"))
		autobkops = true;
	else
		return CMD_RET_FAILURE;

	if (!strcmp(argv[3], "disable"))
		enable = false;
	else if (!strcmp(argv[3], "enable"))
		enable = true;
	else
		return CMD_RET_FAILURE;

	return mmc_bkops_common(argv[1], autobkops, enable);
}

static int do_mmc_bkops_enable(struct cmd_tbl *cmdtp, int flag,
			       int argc, char * const argv[])
{
	if (argc != 2)
		return CMD_RET_USAGE;

	return mmc_bkops_common(argv[1], false, true);
}
#endif

static int do_mmc_boot_wp(struct cmd_tbl *cmdtp, int flag,
			  int argc, char * const argv[])
{
	int err;
	struct mmc *mmc;
	int part;

	mmc = init_mmc_device(curr_device, false);
	if (!mmc)
		return CMD_RET_FAILURE;
	if (IS_SD(mmc)) {
		printf("It is not an eMMC device\n");
		return CMD_RET_FAILURE;
	}

	if (argc == 2) {
		part = dectoul(argv[1], NULL);
		err = mmc_boot_wp_single_partition(mmc, part);
	} else {
		err = mmc_boot_wp(mmc);
	}

	if (err)
		return CMD_RET_FAILURE;
	printf("boot areas protected\n");
	return CMD_RET_SUCCESS;
}

#if CONFIG_IS_ENABLED(CMD_MMC_REG)
static int do_mmc_reg(struct cmd_tbl *cmdtp, int flag,
		      int argc, char *const argv[])
{
	ALLOC_CACHE_ALIGN_BUFFER(u8, ext_csd, MMC_MAX_BLOCK_LEN);
	struct mmc *mmc;
	int i, ret;
	u32 off;

	if (argc < 3 || argc > 5)
		return CMD_RET_USAGE;

	mmc = find_mmc_device(curr_device);
	if (!mmc) {
		printf("no mmc device at slot %x\n", curr_device);
		return CMD_RET_FAILURE;
	}

	if (IS_SD(mmc)) {
		printf("SD registers are not supported\n");
		return CMD_RET_FAILURE;
	}

	off = simple_strtoul(argv[3], NULL, 10);
	if (!strcmp(argv[2], "cid")) {
		if (off > 3)
			return CMD_RET_USAGE;
		printf("CID[%i]: 0x%08x\n", off, mmc->cid[off]);
		if (argv[4])
			env_set_hex(argv[4], mmc->cid[off]);
		return CMD_RET_SUCCESS;
	}
	if (!strcmp(argv[2], "csd")) {
		if (off > 3)
			return CMD_RET_USAGE;
		printf("CSD[%i]: 0x%08x\n", off, mmc->csd[off]);
		if (argv[4])
			env_set_hex(argv[4], mmc->csd[off]);
		return CMD_RET_SUCCESS;
	}
	if (!strcmp(argv[2], "dsr")) {
		printf("DSR: 0x%08x\n", mmc->dsr);
		if (argv[4])
			env_set_hex(argv[4], mmc->dsr);
		return CMD_RET_SUCCESS;
	}
	if (!strcmp(argv[2], "ocr")) {
		printf("OCR: 0x%08x\n", mmc->ocr);
		if (argv[4])
			env_set_hex(argv[4], mmc->ocr);
		return CMD_RET_SUCCESS;
	}
	if (!strcmp(argv[2], "rca")) {
		printf("RCA: 0x%08x\n", mmc->rca);
		if (argv[4])
			env_set_hex(argv[4], mmc->rca);
		return CMD_RET_SUCCESS;
	}
	if (!strcmp(argv[2], "extcsd") &&
	    mmc->version >= MMC_VERSION_4_41) {
		ret = mmc_send_ext_csd(mmc, ext_csd);
		if (ret)
			return CMD_RET_FAILURE;
		if (!strcmp(argv[3], "all")) {
			/* Dump the entire register */
			printf("EXT_CSD:");
			for (i = 0; i < MMC_MAX_BLOCK_LEN; i++) {
				if (!(i % 10))
					printf("\n%03i: ", i);
				printf(" %02x", ext_csd[i]);
			}
			printf("\n");
			return CMD_RET_SUCCESS;
		}
		off = simple_strtoul(argv[3], NULL, 10);
		if (off > 512)
			return CMD_RET_USAGE;
		printf("EXT_CSD[%i]: 0x%02x\n", off, ext_csd[off]);
		if (argv[4])
			env_set_hex(argv[4], ext_csd[off]);
		return CMD_RET_SUCCESS;
	}

	return CMD_RET_FAILURE;
}
#endif

static struct cmd_tbl cmd_mmc[] = {
	U_BOOT_CMD_MKENT(info, 1, 0, do_mmcinfo, "", ""),
	U_BOOT_CMD_MKENT(read, 4, 1, do_mmc_read, "", ""),
	U_BOOT_CMD_MKENT(wp, 2, 0, do_mmc_boot_wp, "", ""),
#if CONFIG_IS_ENABLED(MMC_WRITE)
	U_BOOT_CMD_MKENT(write, 4, 0, do_mmc_write, "", ""),
	U_BOOT_CMD_MKENT(erase, 3, 0, do_mmc_erase, "", ""),
#endif
#if CONFIG_IS_ENABLED(CMD_MMC_SWRITE)
	U_BOOT_CMD_MKENT(swrite, 3, 0, do_mmc_sparse_write, "", ""),
#endif
	U_BOOT_CMD_MKENT(rescan, 2, 1, do_mmc_rescan, "", ""),
	U_BOOT_CMD_MKENT(part, 1, 1, do_mmc_part, "", ""),
	U_BOOT_CMD_MKENT(dev, 4, 0, do_mmc_dev, "", ""),
	U_BOOT_CMD_MKENT(list, 1, 1, do_mmc_list, "", ""),
#if CONFIG_IS_ENABLED(MMC_HW_PARTITIONING)
	U_BOOT_CMD_MKENT(hwpartition, 28, 0, do_mmc_hwpartition, "", ""),
#endif
#ifdef CONFIG_SUPPORT_EMMC_BOOT
	U_BOOT_CMD_MKENT(bootbus, 5, 0, do_mmc_bootbus, "", ""),
	U_BOOT_CMD_MKENT(bootpart-resize, 4, 0, do_mmc_boot_resize, "", ""),
	U_BOOT_CMD_MKENT(partconf, 5, 0, do_mmc_partconf, "", ""),
	U_BOOT_CMD_MKENT(rst-function, 3, 0, do_mmc_rst_func, "", ""),
#endif
#if CONFIG_IS_ENABLED(CMD_MMC_RPMB)
	U_BOOT_CMD_MKENT(rpmb, CONFIG_SYS_MAXARGS, 1, do_mmcrpmb, "", ""),
#endif
	U_BOOT_CMD_MKENT(setdsr, 2, 0, do_mmc_setdsr, "", ""),
#ifdef CONFIG_CMD_BKOPS_ENABLE
	U_BOOT_CMD_MKENT(bkops-enable, 2, 0, do_mmc_bkops_enable, "", ""),
	U_BOOT_CMD_MKENT(bkops, 4, 0, do_mmc_bkops, "", ""),
#endif
#if CONFIG_IS_ENABLED(CMD_MMC_REG)
	U_BOOT_CMD_MKENT(reg, 5, 0, do_mmc_reg, "", ""),
#endif
};

static int do_mmcops(struct cmd_tbl *cmdtp, int flag, int argc,
		     char *const argv[])
{
	struct cmd_tbl *cp;

	cp = find_cmd_tbl(argv[1], cmd_mmc, ARRAY_SIZE(cmd_mmc));

	/* Drop the mmc command */
	argc--;
	argv++;

	if (cp == NULL || argc > cp->maxargs)
		return CMD_RET_USAGE;
	if (flag == CMD_FLAG_REPEAT && !cmd_is_repeatable(cp))
		return CMD_RET_SUCCESS;

	if (curr_device < 0) {
		if (get_mmc_num() > 0) {
			curr_device = 0;
		} else {
			puts("No MMC device available\n");
			return CMD_RET_FAILURE;
		}
	}
	return cp->cmd(cmdtp, flag, argc, argv);
}

U_BOOT_CMD(
	mmc, 29, 1, do_mmcops,
	"MMC sub system",
	"info - display info of the current MMC device\n"
	"mmc read addr blk# cnt\n"
	"mmc write addr blk# cnt\n"
#if CONFIG_IS_ENABLED(CMD_MMC_SWRITE)
	"mmc swrite addr blk#\n"
#endif
	"mmc erase blk# cnt\n"
	"mmc rescan [mode]\n"
	"mmc part - lists available partition on current mmc device\n"
	"mmc dev [dev] [part] [mode] - show or set current mmc device [partition] and set mode\n"
	"  - the required speed mode is passed as the index from the following list\n"
	"    [MMC_LEGACY, MMC_HS, SD_HS, MMC_HS_52, MMC_DDR_52, UHS_SDR12, UHS_SDR25,\n"
	"    UHS_SDR50, UHS_DDR50, UHS_SDR104, MMC_HS_200, MMC_HS_400, MMC_HS_400_ES]\n"
	"mmc list - lists available devices\n"
	"mmc wp [PART] - power on write protect boot partitions\n"
	"  arguments:\n"
	"   PART - [0|1]\n"
	"       : 0 - first boot partition, 1 - second boot partition\n"
	"         if not assigned, write protect all boot partitions\n"
#if CONFIG_IS_ENABLED(MMC_HW_PARTITIONING)
	"mmc hwpartition <USER> <GP> <MODE> - does hardware partitioning\n"
	"  arguments (sizes in 512-byte blocks):\n"
	"   USER - <user> <enh> <start> <cnt> <wrrel> <{on|off}>\n"
	"	: sets user data area attributes\n"
	"   GP - <{gp1|gp2|gp3|gp4}> <cnt> <enh> <wrrel> <{on|off}>\n"
	"	: general purpose partition\n"
	"   MODE - <{check|set|complete}>\n"
	"	: mode, complete set partitioning completed\n"
	"  WARNING: Partitioning is a write-once setting once it is set to complete.\n"
	"  Power cycling is required to initialize partitions after set to complete.\n"
#endif
#ifdef CONFIG_SUPPORT_EMMC_BOOT
	"mmc bootbus <dev> <boot_bus_width> <reset_boot_bus_width> <boot_mode>\n"
	" - Set the BOOT_BUS_WIDTH field of the specified device\n"
	"mmc bootpart-resize <dev> <boot part size MB> <RPMB part size MB>\n"
	" - Change sizes of boot and RPMB partitions of specified device\n"
	"mmc partconf <dev> [[varname] | [<boot_ack> <boot_partition> <partition_access>]]\n"
	" - Show or change the bits of the PARTITION_CONFIG field of the specified device\n"
	"   If showing the bits, optionally store the boot_partition field into varname\n"
	"mmc rst-function <dev> <value>\n"
	" - Change the RST_n_FUNCTION field of the specified device\n"
	"   WARNING: This is a write-once field and 0 / 1 / 2 are the only valid values.\n"
#endif
#if CONFIG_IS_ENABLED(CMD_MMC_RPMB)
	"mmc rpmb read addr blk# cnt [address of auth-key] - block size is 256 bytes\n"
	"mmc rpmb write addr blk# cnt <address of auth-key> - block size is 256 bytes\n"
	"mmc rpmb key <address of auth-key> - program the RPMB authentication key.\n"
	"mmc rpmb counter - read the value of the write counter\n"
#endif
	"mmc setdsr <value> - set DSR register value\n"
#ifdef CONFIG_CMD_BKOPS_ENABLE
	"mmc bkops-enable <dev> - enable background operations handshake on device\n"
	"   WARNING: This is a write-once setting.\n"
	"mmc bkops <dev> [auto|manual] [enable|disable]\n"
	" - configure background operations handshake on device\n"
#endif
#if CONFIG_IS_ENABLED(CMD_MMC_REG)
	"mmc reg read <reg> <offset> [env] - read card register <reg> offset <offset>\n"
	"                                    (optionally into [env] variable)\n"
	" - reg: cid/csd/dsr/ocr/rca/extcsd\n"
	" - offset: for cid/csd [0..3], for extcsd [0..511,all]\n"
#endif
	);

/* Old command kept for compatibility. Same as 'mmc info' */
U_BOOT_CMD(
	mmcinfo, 1, 0, do_mmcinfo,
	"display MMC info",
	"- display info of the current MMC device"
);<|MERGE_RESOLUTION|>--- conflicted
+++ resolved
@@ -13,11 +13,8 @@
 #include <part.h>
 #include <sparse_format.h>
 #include <image-sparse.h>
-<<<<<<< HEAD
 #include <vsprintf.h>
-=======
 #include <linux/ctype.h>
->>>>>>> 1f239b6f
 
 static int curr_device = -1;
 
