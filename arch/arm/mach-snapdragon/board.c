// SPDX-License-Identifier: GPL-2.0+
/*
 * Common initialisation for Qualcomm Snapdragon boards.
 *
 * Copyright (c) 2024 Linaro Ltd.
 * Author: Caleb Connolly <caleb.connolly@linaro.org>
 */

#define LOG_CATEGORY LOGC_BOARD
#define pr_fmt(fmt) "QCOM: " fmt

#include <asm/armv8/mmu.h>
#include <asm/gpio.h>
#include <asm/io.h>
#include <asm/psci.h>
#include <asm/system.h>
#include <dm/device.h>
#include <dm/pinctrl.h>
#include <dm/uclass-internal.h>
#include <dm/read.h>
#include <power/regulator.h>
#include <env.h>
#include <fdt_support.h>
#include <init.h>
#include <linux/arm-smccc.h>
#include <linux/bug.h>
#include <linux/psci.h>
#include <linux/sizes.h>
#include <lmb.h>
#include <malloc.h>
#include <fdt_support.h>
#include <usb.h>
#include <sort.h>
#include <time.h>

#include "qcom-priv.h"

DECLARE_GLOBAL_DATA_PTR;

enum qcom_boot_source qcom_boot_source __section(".data") = 0;

static struct mm_region rbx_mem_map[CONFIG_NR_DRAM_BANKS + 2] = { { 0 } };

struct mm_region *mem_map = rbx_mem_map;

static struct {
	phys_addr_t start;
	phys_size_t size;
} prevbl_ddr_banks[CONFIG_NR_DRAM_BANKS] __section(".data") = { 0 };

int dram_init(void)
{
	/*
	 * gd->ram_base / ram_size have been setup already
	 * in qcom_parse_memory().
	 */
	return 0;
}

static int ddr_bank_cmp(const void *v1, const void *v2)
{
	const struct {
		phys_addr_t start;
		phys_size_t size;
	} *res1 = v1, *res2 = v2;

	if (!res1->size)
		return 1;
	if (!res2->size)
		return -1;

	return (res1->start >> 24) - (res2->start >> 24);
}

/* This has to be done post-relocation since gd->bd isn't preserved */
static void qcom_configure_bi_dram(void)
{
	int i;

	for (i = 0; i < CONFIG_NR_DRAM_BANKS; i++) {
		gd->bd->bi_dram[i].start = prevbl_ddr_banks[i].start;
		gd->bd->bi_dram[i].size = prevbl_ddr_banks[i].size;
	}
}

int dram_init_banksize(void)
{
	qcom_configure_bi_dram();

	return 0;
}

/**
 * The generic memory parsing code in U-Boot lacks a few things that we
 * need on Qualcomm:
 *
 * 1. It sets gd->ram_size and gd->ram_base to represent a single memory block
 * 2. setup_dest_addr() later relocates U-Boot to ram_base + ram_size, the end
 *    of that first memory block.
 *
 * This results in all memory beyond U-Boot being unusable in Linux when booting
 * with EFI.
 *
 * Since the ranges in the memory node may be out of order, the only way for us
 * to correctly determine the relocation address for U-Boot is to parse all
 * memory regions and find the highest valid address.
 *
 * We can't use fdtdec_setup_memory_banksize() since it stores the result in
 * gd->bd, which is not yet allocated.
 *
 * @fdt: FDT blob to parse /memory node from
 *
 * Return: 0 on success or -ENODATA if /memory node is missing or incomplete
 */
static int qcom_parse_memory(const void *fdt)
{
	int offset;
	const fdt64_t *memory;
	int memsize;
	phys_addr_t ram_end = 0;
	int i, j, banks;

	offset = fdt_path_offset(fdt, "/memory");
	if (offset < 0)
		return -ENODATA;

	memory = fdt_getprop(fdt, offset, "reg", &memsize);
	if (!memory)
		return -ENODATA;

	banks = min(memsize / (2 * sizeof(u64)), (ulong)CONFIG_NR_DRAM_BANKS);

	if (memsize / sizeof(u64) > CONFIG_NR_DRAM_BANKS * 2)
		log_err("Provided more than the max of %d memory banks\n", CONFIG_NR_DRAM_BANKS);

	if (banks > CONFIG_NR_DRAM_BANKS)
		log_err("Provided more memory banks than we can handle\n");

	for (i = 0, j = 0; i < banks * 2; i += 2, j++) {
		prevbl_ddr_banks[j].start = get_unaligned_be64(&memory[i]);
		prevbl_ddr_banks[j].size = get_unaligned_be64(&memory[i + 1]);
		if (!prevbl_ddr_banks[j].size) {
			j--;
			continue;
		}
		ram_end = max(ram_end, prevbl_ddr_banks[j].start + prevbl_ddr_banks[j].size);
	}

	if (!banks || !prevbl_ddr_banks[0].size)
		return -ENODATA;

	/* Sort our RAM banks -_- */
	qsort(prevbl_ddr_banks, banks, sizeof(prevbl_ddr_banks[0]), ddr_bank_cmp);

	gd->ram_base = prevbl_ddr_banks[0].start;
	gd->ram_size = ram_end - gd->ram_base;

	return 0;
}

static void show_psci_version(void)
{
	struct arm_smccc_res res;

	arm_smccc_smc(ARM_PSCI_0_2_FN_PSCI_VERSION, 0, 0, 0, 0, 0, 0, 0, &res);

	/* Some older SoCs like MSM8916 don't always support PSCI */
	if ((int)res.a0 == PSCI_RET_NOT_SUPPORTED)
		return;

	debug("PSCI:  v%ld.%ld\n",
	      PSCI_VERSION_MAJOR(res.a0),
	      PSCI_VERSION_MINOR(res.a0));
}

/**
 * Most MSM8916 devices in the wild shipped without PSCI support, but the
 * upstream DTs pretend that PSCI exists. If that situation is detected here,
 * the /psci node is deleted. This is done very early to ensure the PSCI
 * firmware driver doesn't bind (which then binds a sysreset driver that won't
 * work).
 */
static void qcom_psci_fixup(void *fdt)
{
	int offset, ret;
	struct arm_smccc_res res;

	arm_smccc_smc(ARM_PSCI_0_2_FN_PSCI_VERSION, 0, 0, 0, 0, 0, 0, 0, &res);

	if ((int)res.a0 != PSCI_RET_NOT_SUPPORTED)
		return;

	offset = fdt_path_offset(fdt, "/psci");
	if (offset < 0)
		return;

	debug("Found /psci DT node on device with no PSCI. Deleting.\n");
	ret = fdt_del_node(fdt, offset);
	if (ret)
		log_err("Failed to delete /psci node: %d\n", ret);
}

/* We support booting U-Boot with an internal DT when running as a first-stage bootloader
 * or for supporting quirky devices where it's easier to leave the downstream DT in place
 * to improve ABL compatibility. Otherwise, we use the DT provided by ABL.
 */
int board_fdt_blob_setup(void **fdtp)
{
	struct fdt_header *external_fdt, *internal_fdt;
	bool internal_valid, external_valid;
	int ret = -ENODATA;

	internal_fdt = (struct fdt_header *)*fdtp;
	external_fdt = (struct fdt_header *)get_prev_bl_fdt_addr();
	external_valid = external_fdt && !fdt_check_header(external_fdt);
	internal_valid = !fdt_check_header(internal_fdt);

	/*
	 * There is no point returning an error here, U-Boot can't do anything useful in this situation.
	 * Bail out while we can still print a useful error message.
	 */
	if (!internal_valid && !external_valid)
		panic("Internal FDT is invalid and no external FDT was provided! (fdt=%#llx)\n",
		      (phys_addr_t)external_fdt);

	/* Prefer memory information from internal DT if it's present */
	if (internal_valid)
		ret = qcom_parse_memory(internal_fdt);

	if (ret < 0 && external_valid) {
		/* No internal FDT or it lacks a proper /memory node.
		 * The previous bootloader handed us something, let's try that.
		 */
		if (internal_valid)
			debug("No memory info in internal FDT, falling back to external\n");

		ret = qcom_parse_memory(external_fdt);
	}

	if (ret < 0)
		panic("No valid memory ranges found!\n");

	/* If we have an external FDT, it can only have come from the Android bootloader. */
	if (external_valid)
		qcom_boot_source = QCOM_BOOT_SOURCE_ANDROID;
	else
		qcom_boot_source = QCOM_BOOT_SOURCE_XBL;

	debug("ram_base = %#011lx, ram_size = %#011llx\n",
	      gd->ram_base, gd->ram_size);

	if (internal_valid) {
		debug("Using built in FDT\n");
		ret = -EEXIST;
	} else {
		debug("Using external FDT\n");
		*fdtp = external_fdt;
		ret = 0;
	}

	qcom_psci_fixup(*fdtp);

	return ret;
}

/*
 * Some Qualcomm boards require GPIO configuration when switching USB modes.
 * Support setting this configuration via pinctrl state.
 */
int board_usb_init(int index, enum usb_init_type init)
{
	struct udevice *usb;
	int ret = 0;

	/* USB device */
	ret = uclass_find_device_by_seq(UCLASS_USB, index, &usb);
	if (ret) {
		printf("Cannot find USB device\n");
		return ret;
	}

	ret = dev_read_stringlist_search(usb, "pinctrl-names",
					 "device");
	/* No "device" pinctrl state, so just bail */
	if (ret < 0)
		return 0;

	/* Select "default" or "device" pinctrl */
	switch (init) {
	case USB_INIT_HOST:
		pinctrl_select_state(usb, "default");
		break;
	case USB_INIT_DEVICE:
		pinctrl_select_state(usb, "device");
		break;
	default:
		debug("Unknown usb_init_type %d\n", init);
		break;
	}

	return 0;
}

/*
 * Some boards still need board specific init code, they can implement that by
 * overriding this function.
 *
 * FIXME: get rid of board specific init code
 */
void __weak qcom_board_init(void)
{
}

int board_init(void)
{
	show_psci_version();
	qcom_board_init();
	return 0;
}

/**
 * out_len includes the trailing null space
 */
static int get_cmdline_option(const char *cmdline, const char *key, char *out, int out_len)
{
	const char *p, *p_end;
	int len;

	p = strstr(cmdline, key);
	if (!p)
		return -ENOENT;

	p += strlen(key);
	p_end = strstr(p, " ");
	if (!p_end)
		return -ENOENT;

	len = p_end - p;
	if (len > out_len)
		len = out_len;

	strncpy(out, p, len);
	out[len] = '\0';

	return 0;
}

/* The bootargs are populated by the previous stage bootloader */
static const char *get_cmdline(void)
{
	ofnode node;
	static const char *cmdline = NULL;

	if (cmdline)
		return cmdline;

	node = ofnode_path("/chosen");
	if (!ofnode_valid(node))
		return NULL;

	cmdline = ofnode_read_string(node, "bootargs");

	return cmdline;
}

void qcom_set_serialno(void)
{
	const char *cmdline = get_cmdline();
	char serial[32];

	if (!cmdline) {
		log_debug("Failed to get bootargs\n");
		return;
	}

	get_cmdline_option(cmdline, "androidboot.serialno=", serial, sizeof(serial));
	if (serial[0] != '\0')
		env_set("serial#", serial);
}

/* Sets up the "board", and "soc" environment variables as well as constructing the devicetree
 * path, with a few quirks to handle non-standard dtb filenames. This is not meant to be a
 * comprehensive solution to automatically picking the DTB, but aims to be correct for the
 * majority case. For most devices it should be possible to make this algorithm work by
 * adjusting the root compatible property in the U-Boot DTS. Handling devices with multiple
 * variants that are all supported by a single U-Boot image will require implementing device-
 * specific detection.
 */
static void configure_env(void)
{
	const char *first_compat, *last_compat;
	char *tmp;
	char buf[32] = { 0 };
	/*
	 * Most DTB filenames follow the scheme: qcom/<soc>-[vendor]-<board>.dtb
	 * The vendor is skipped when it's a Qualcomm reference board, or the
	 * db845c.
	 */
	char dt_path[64] = { 0 };
	int compat_count, ret;
	ofnode root;

	root = ofnode_root();
	/* This is almost always 2, but be explicit that we want the first and last compatibles
	 * not the first and second.
	 */
	compat_count = ofnode_read_string_count(root, "compatible");
	if (compat_count < 2) {
		log_warning("%s: only one root compatible bailing!\n", __func__);
		return;
	}

	/* The most specific device compatible (e.g. "thundercomm,db845c") */
	ret = ofnode_read_string_index(root, "compatible", 0, &first_compat);
	if (ret < 0) {
		log_warning("Can't read first compatible\n");
		return;
	}

	strlcpy(buf, first_compat, sizeof(buf) - 1);
	tmp = buf;

	/* The Qualcomm reference boards (RBx, HDK, etc)  */
	if (!strncmp("qcom", buf, strlen("qcom"))) {
		char *soc;

		/*
		 * They all have the first compatible as "qcom,<soc>-<board>"
		 * (e.g. "qcom,qrb5165-rb5"). We extract just the part after
		 * the dash.
		 */
		if (!strsep(&tmp, ",")) {
			log_warning("compatible '%s' has no ','\n", buf);
			return;
		}
		soc = strsep(&tmp, "-");
		if (!soc) {
			log_warning("compatible '%s' has no '-'\n", buf);
			return;
		}

		env_set("soc", soc);
		env_set("board", tmp);
	} else {
		if (!strsep(&tmp, ",")) {
			log_warning("compatible '%s' has no ','\n", buf);
			return;
		}
		/*
		 * For thundercomm we just want the bit after the comma
		 * (e.g. "db845c"), for all other boards we replace the comma
		 * with a '-' and take both (e.g. "oneplus-enchilada")
		 */
		if (!strncmp("thundercomm", buf, strlen("thundercomm"))) {
			env_set("board", tmp);
		} else {
			*(tmp - 1) = '-';
			env_set("board", buf);
		}

		/* The last compatible is always the SoC compatible */
		ret = ofnode_read_string_index(root, "compatible",
					       compat_count - 1, &last_compat);
		if (ret < 0) {
			log_warning("Can't read second compatible\n");
			return;
		}

		/* Copy the last compat (e.g. "qcom,sdm845") into buf */
		memset(buf, 0, sizeof(buf));
		strlcpy(buf, last_compat, sizeof(buf) - 1);
		tmp = buf;

		/* strsep() is destructive, it replaces the comma with a \0 */
		if (!strsep(&tmp, ",")) {
			log_warning("second compatible '%s' has no ','\n", buf);
			return;
		}

		/* tmp now points to just the "sdm845" part of the string */
		env_set("soc", tmp);
	}

	/* Now build the full path name */
	snprintf(dt_path, sizeof(dt_path), "qcom/%s-%s.dtb",
		 env_get("soc"), env_get("board"));
	env_set("fdtfile", dt_path);

	qcom_set_serialno();
}

void qcom_show_boot_source(void)
{
	const char *name = "UNKNOWN";

	switch (qcom_boot_source) {
	case QCOM_BOOT_SOURCE_ANDROID:
		name = "ABL";
		break;
	case QCOM_BOOT_SOURCE_XBL:
		name = "XBL";
		break;
	}

	log_info("U-Boot loaded from %s\n", name);
	env_set("boot_source", name);
}

void __weak qcom_late_init(void)
{
}

#define KERNEL_COMP_SIZE	SZ_64M
#ifdef CONFIG_FASTBOOT_BUF_SIZE
#define FASTBOOT_BUF_SIZE CONFIG_FASTBOOT_BUF_SIZE
#else
#define FASTBOOT_BUF_SIZE 0
#endif

#define lmb_alloc(size, addr) lmb_alloc_mem(LMB_MEM_ALLOC_ANY, SZ_2M, addr, size, LMB_NONE)

/* Stolen from arch/arm/mach-apple/board.c */
int board_late_init(void)
{
	u32 status = 0, fdt_status = 0;
	phys_addr_t addr;
	struct fdt_header *fdt_blob = (struct fdt_header *)gd->fdt_blob;

	/* We need to be fairly conservative here as we support boards with just 1G of TOTAL RAM */
	status |= !lmb_alloc(SZ_128M, &addr) ?
		env_set_hex("loadaddr", addr) : 1;
	status |= env_set_hex("kernel_addr_r", addr);
<<<<<<< HEAD
	status |= env_set_hex("loadaddr", addr);
	status |= env_set_hex("ramdisk_addr_r", addr_alloc(SZ_128M));
	status |= env_set_hex("kernel_comp_addr_r", addr_alloc(KERNEL_COMP_SIZE));
	status |= env_set_hex("kernel_comp_size", KERNEL_COMP_SIZE);
	if (IS_ENABLED(CONFIG_FASTBOOT)) {
		addr = addr_alloc(FASTBOOT_BUF_SIZE);
		status |= env_set_hex("fastboot_addr_r", addr);
		/* override loadaddr for memory rich soc */
		status |= env_set_hex("loadaddr", addr);
	}
	status |= env_set_hex("scriptaddr", addr_alloc(SZ_4M));
	status |= env_set_hex("pxefile_addr_r", addr_alloc(SZ_4M));
	addr = addr_alloc(SZ_2M);
	status |= env_set_hex("fdt_addr_r", addr);
=======
	status |= !lmb_alloc(SZ_128M, &addr) ?
		env_set_hex("ramdisk_addr_r", addr) : 1;
	status |= !lmb_alloc(KERNEL_COMP_SIZE, &addr) ?
		env_set_hex("kernel_comp_addr_r", addr) : 1;
	status |= !lmb_alloc(KERNEL_COMP_SIZE, &addr) ?
		env_set_hex("kernel_comp_size", addr) : 1;
	status |= !lmb_alloc(SZ_4M, &addr) ?
		env_set_hex("scriptaddr", addr) : 1;
	status |= !lmb_alloc(SZ_4M, &addr) ?
		env_set_hex("pxefile_addr_r", addr) : 1;

	if (IS_ENABLED(CONFIG_FASTBOOT))
		status |= !lmb_alloc(FASTBOOT_BUF_SIZE, &addr) ?
			env_set_hex("fastboot_addr_r", addr) : 1;

	fdt_status |= !lmb_alloc(SZ_2M, &addr) ?
		env_set_hex("fdt_addr_r", addr) : 1;
>>>>>>> 9b0ed9e6

	if (status || fdt_status)
		log_warning("%s: Failed to set run time variables\n", __func__);

	/* By default copy U-Boots FDT, it will be used as a fallback */
	if (fdt_status)
		log_warning("%s: Failed to reserve memory for copying FDT\n",
			    __func__);
	else
		memcpy((void *)addr, (void *)gd->fdt_blob,
		       fdt32_to_cpu(fdt_blob->totalsize));

	configure_env();
	qcom_late_init();

	qcom_show_boot_source();
	/* Configure the dfu_string for capsule updates */
	qcom_configure_capsule_updates();

	return 0;
}

static void build_mem_map(void)
{
	int i, j;

	/*
	 * Ensure the peripheral block is sized to correctly cover the address range
	 * up to the first memory bank.
	 * Don't map the first page to ensure that we actually trigger an abort on a
	 * null pointer access rather than just hanging.
	 * FIXME: we should probably split this into more precise regions
	 */
	mem_map[0].phys = 0x1000;
	mem_map[0].virt = mem_map[0].phys;
	mem_map[0].size = gd->bd->bi_dram[0].start - mem_map[0].phys;
	mem_map[0].attrs = PTE_BLOCK_MEMTYPE(MT_DEVICE_NGNRNE) |
			 PTE_BLOCK_NON_SHARE |
			 PTE_BLOCK_PXN | PTE_BLOCK_UXN;

	for (i = 1, j = 0; i < ARRAY_SIZE(rbx_mem_map) - 1 && gd->bd->bi_dram[j].size; i++, j++) {
		mem_map[i].phys = gd->bd->bi_dram[j].start;
		mem_map[i].virt = mem_map[i].phys;
		mem_map[i].size = gd->bd->bi_dram[j].size;
		mem_map[i].attrs = PTE_BLOCK_MEMTYPE(MT_NORMAL) | \
				   PTE_BLOCK_INNER_SHARE;
	}

	mem_map[i].phys = UINT64_MAX;
	mem_map[i].size = 0;

#ifdef DEBUG
	debug("Configured memory map:\n");
	for (i = 0; mem_map[i].size; i++)
		debug("  0x%016llx - 0x%016llx: entry %d\n",
		      mem_map[i].phys, mem_map[i].phys + mem_map[i].size, i);
#endif
}

u64 get_page_table_size(void)
{
	return SZ_1M;
}

static int fdt_cmp_res(const void *v1, const void *v2)
{
	const struct fdt_resource *res1 = v1, *res2 = v2;

	return res1->start - res2->start;
}

#define N_RESERVED_REGIONS 32

/* Mark all no-map regions as PTE_TYPE_FAULT to prevent speculative access.
 * On some platforms this is enough to trigger a security violation and trap
 * to EL3.
 */
static void carve_out_reserved_memory(void)
{
	static struct fdt_resource res[N_RESERVED_REGIONS] = { 0 };
	int parent, rmem, count, i = 0;
	phys_addr_t start;
	size_t size;

	/* Some reserved nodes must be carved out, as the cache-prefetcher may otherwise
	 * attempt to access them, causing a security exception.
	 */
	parent = fdt_path_offset(gd->fdt_blob, "/reserved-memory");
	if (parent <= 0) {
		log_err("No reserved memory regions found\n");
		return;
	}

	/* Collect the reserved memory regions */
	fdt_for_each_subnode(rmem, gd->fdt_blob, parent) {
		const fdt32_t *ptr;
		int len;
		if (!fdt_getprop(gd->fdt_blob, rmem, "no-map", NULL))
			continue;

		if (i == N_RESERVED_REGIONS) {
			log_err("Too many reserved regions!\n");
			break;
		}

		/* Read the address and size out from the reg property. Doing this "properly" with
		 * fdt_get_resource() takes ~70ms on SDM845, but open-coding the happy path here
		 * takes <1ms... Oh the woes of no dcache.
		 */
		ptr = fdt_getprop(gd->fdt_blob, rmem, "reg", &len);
		if (ptr) {
			/* Qualcomm devices use #address/size-cells = <2> but all reserved regions are within
			 * the 32-bit address space. So we can cheat here for speed.
			 */
			res[i].start = fdt32_to_cpu(ptr[1]);
			res[i].end = res[i].start + fdt32_to_cpu(ptr[3]);
			i++;
		}
	}

	/* Sort the reserved memory regions by address */
	count = i;
	qsort(res, count, sizeof(struct fdt_resource), fdt_cmp_res);

	/* Now set the right attributes for them. Often a lot of the regions are tightly packed together
	 * so we can optimise the number of calls to mmu_change_region_attr() by combining adjacent
	 * regions.
	 */
	start = ALIGN_DOWN(res[0].start, SZ_2M);
	size = ALIGN(res[0].end - start, SZ_2M);
	for (i = 1; i <= count; i++) {
		/* We ideally want to 2M align everything for more efficient pagetables, but we must avoid
		 * overwriting reserved memory regions which shouldn't be mapped as FAULT (like those with
		 * compatible properties).
		 * If within 2M of the previous region, bump the size to include this region. Otherwise
		 * start a new region.
		 */
		if (i == count || start + size < res[i].start - SZ_2M) {
			debug("  0x%016llx - 0x%016llx: reserved\n",
			      start, start + size);
			mmu_change_region_attr(start, size, PTE_TYPE_FAULT);
			/* If this is the final region then quit here before we index
			 * out of bounds...
			 */
			if (i == count)
				break;
			start = ALIGN_DOWN(res[i].start, SZ_2M);
			size = ALIGN(res[i].end - start, SZ_2M);
		} else {
			/* Bump size if this region is immediately after the previous one */
			size = ALIGN(res[i].end - start, SZ_2M);
		}
	}
}

/* This function open-codes setup_all_pgtables() so that we can
 * insert additional mappings *before* turning on the MMU.
 */
void enable_caches(void)
{
	u64 tlb_addr = gd->arch.tlb_addr;
	u64 tlb_size = gd->arch.tlb_size;
	u64 pt_size;
	ulong carveout_start;

	gd->arch.tlb_fillptr = tlb_addr;

	build_mem_map();

	icache_enable();

	/* Create normal system page tables */
	setup_pgtables();

	pt_size = (uintptr_t)gd->arch.tlb_fillptr -
		  (uintptr_t)gd->arch.tlb_addr;
	debug("Primary pagetable size: %lluKiB\n", pt_size / 1024);

	/* Create emergency page tables */
	gd->arch.tlb_size -= pt_size;
	gd->arch.tlb_addr = gd->arch.tlb_fillptr;
	setup_pgtables();
	gd->arch.tlb_emerg = gd->arch.tlb_addr;
	gd->arch.tlb_addr = tlb_addr;
	gd->arch.tlb_size = tlb_size;

	/* We do the carveouts only for QCS404, for now. */
	if (fdt_node_check_compatible(gd->fdt_blob, 0, "qcom,qcs404") == 0) {
		carveout_start = get_timer(0);
		/* Takes ~20-50ms on SDM845 */
		carve_out_reserved_memory();
		debug("carveout time: %lums\n", get_timer(carveout_start));
	}
	dcache_enable();
}<|MERGE_RESOLUTION|>--- conflicted
+++ resolved
@@ -530,22 +530,6 @@
 	status |= !lmb_alloc(SZ_128M, &addr) ?
 		env_set_hex("loadaddr", addr) : 1;
 	status |= env_set_hex("kernel_addr_r", addr);
-<<<<<<< HEAD
-	status |= env_set_hex("loadaddr", addr);
-	status |= env_set_hex("ramdisk_addr_r", addr_alloc(SZ_128M));
-	status |= env_set_hex("kernel_comp_addr_r", addr_alloc(KERNEL_COMP_SIZE));
-	status |= env_set_hex("kernel_comp_size", KERNEL_COMP_SIZE);
-	if (IS_ENABLED(CONFIG_FASTBOOT)) {
-		addr = addr_alloc(FASTBOOT_BUF_SIZE);
-		status |= env_set_hex("fastboot_addr_r", addr);
-		/* override loadaddr for memory rich soc */
-		status |= env_set_hex("loadaddr", addr);
-	}
-	status |= env_set_hex("scriptaddr", addr_alloc(SZ_4M));
-	status |= env_set_hex("pxefile_addr_r", addr_alloc(SZ_4M));
-	addr = addr_alloc(SZ_2M);
-	status |= env_set_hex("fdt_addr_r", addr);
-=======
 	status |= !lmb_alloc(SZ_128M, &addr) ?
 		env_set_hex("ramdisk_addr_r", addr) : 1;
 	status |= !lmb_alloc(KERNEL_COMP_SIZE, &addr) ?
@@ -557,13 +541,16 @@
 	status |= !lmb_alloc(SZ_4M, &addr) ?
 		env_set_hex("pxefile_addr_r", addr) : 1;
 
-	if (IS_ENABLED(CONFIG_FASTBOOT))
+	if (IS_ENABLED(CONFIG_FASTBOOT)) {
 		status |= !lmb_alloc(FASTBOOT_BUF_SIZE, &addr) ?
 			env_set_hex("fastboot_addr_r", addr) : 1;
+		/* override loadaddr for memory rich soc */
+		status |= !lmb_alloc(SZ_128M, &addr) ?
+			env_set_hex("loadaddr", addr) : 1;
+	}
 
 	fdt_status |= !lmb_alloc(SZ_2M, &addr) ?
 		env_set_hex("fdt_addr_r", addr) : 1;
->>>>>>> 9b0ed9e6
 
 	if (status || fdt_status)
 		log_warning("%s: Failed to set run time variables\n", __func__);
